branches:
    - master
    - auto
    - try

context: check

container:
    image: projectatomic/ostree-tester

env:
    CFLAGS: '-fsanitize=undefined'

build:
    config-opts: >
      --prefix=/usr
      --libdir=/usr/lib64
      --enable-installed-tests
      --enable-gtk-doc

packages:
  - python-sphinx
  - createrepo_c
  - gperf
  - rpm-build
  - bubblewrap
  - python-devel
  - check-devel
  - pkgconfig(ostree-1)
  - pkgconfig(libgsystem)
  - pkgconfig(librepo)
  - pkgconfig(libsolv)
  - pkgconfig(rpm)
  - pkgconfig(json-glib-1.0)
  - pkgconfig(expat)
  - cmake
  - gtk-doc

tests:
    - make check
    - gnome-desktop-testing-runner rpm-ostree
    - sudo --user=testuser gnome-desktop-testing-runner rpm-ostree

timeout: 30m

artifacts:
    - test-suite.log

---

inherit: true

context: Clang

env:
    CC: 'clang'
    CFLAGS: '-Werror=unused-variable'

tests:
artifacts:

---

inherit: true

context: vmcheck

<<<<<<< HEAD
cluster:
  hosts:
    - name: vmcheck
      distro: fedora/24/atomic
  container:
    image: projectatomic/ostree-tester

tests:
  - cp .redhat-ci.ssh-config ssh-config
  - make vmcheck

artifacts:
  - vmcheck.log

---
context: compose
build: false
timeout: 30m

# This test case wants an "unprivileged container with bubblewrap",
# which we don't have right now; so just provision a VM and do a
# docker --privileged run.
host:
  distro: centos/7/atomic/alpha

tests:
  # Yes, we're duplicating the build dependencies *again*!  Woo!
  - docker run --privileged -v $(pwd):/srv/code --rm projectatomic/ostree-tester /bin/sh -c 'yum -y install python-sphinx createrepo_c gperf rpm-build bubblewrap python-devel check-devel "pkgconfig(ostree-1)" "pkgconfig(libgsystem)" "pkgconfig(librepo)" "pkgconfig(libsolv)" "pkgconfig(rpm)" "pkgconfig(json-glib-1.0)" "pkgconfig(expat)" cmake gtk-doc && cd /srv/code && env NOCONFIGURE=1 ./autogen.sh && ./configure --prefix=/usr --libdir=/usr/lib64 && make && make install && ./tests/compose'
=======
env:
    CC: 'clang'
    CFLAGS: '-Werror=unused-variable'

tests:
artifacts:
>>>>>>> 1101f2ec
<|MERGE_RESOLUTION|>--- conflicted
+++ resolved
@@ -65,7 +65,6 @@
 
 context: vmcheck
 
-<<<<<<< HEAD
 cluster:
   hosts:
     - name: vmcheck
@@ -77,6 +76,11 @@
   - cp .redhat-ci.ssh-config ssh-config
   - make vmcheck
 
+env:
+    CC: 'clang'
+    CFLAGS: '-Werror=unused-variable'
+
+tests:
 artifacts:
   - vmcheck.log
 
@@ -93,12 +97,4 @@
 
 tests:
   # Yes, we're duplicating the build dependencies *again*!  Woo!
-  - docker run --privileged -v $(pwd):/srv/code --rm projectatomic/ostree-tester /bin/sh -c 'yum -y install python-sphinx createrepo_c gperf rpm-build bubblewrap python-devel check-devel "pkgconfig(ostree-1)" "pkgconfig(libgsystem)" "pkgconfig(librepo)" "pkgconfig(libsolv)" "pkgconfig(rpm)" "pkgconfig(json-glib-1.0)" "pkgconfig(expat)" cmake gtk-doc && cd /srv/code && env NOCONFIGURE=1 ./autogen.sh && ./configure --prefix=/usr --libdir=/usr/lib64 && make && make install && ./tests/compose'
-=======
-env:
-    CC: 'clang'
-    CFLAGS: '-Werror=unused-variable'
-
-tests:
-artifacts:
->>>>>>> 1101f2ec
+  - docker run --privileged -v $(pwd):/srv/code --rm projectatomic/ostree-tester /bin/sh -c 'yum -y install python-sphinx createrepo_c gperf rpm-build bubblewrap python-devel check-devel "pkgconfig(ostree-1)" "pkgconfig(libgsystem)" "pkgconfig(librepo)" "pkgconfig(libsolv)" "pkgconfig(rpm)" "pkgconfig(json-glib-1.0)" "pkgconfig(expat)" cmake gtk-doc && cd /srv/code && env NOCONFIGURE=1 ./autogen.sh && ./configure --prefix=/usr --libdir=/usr/lib64 && make && make install && ./tests/compose'